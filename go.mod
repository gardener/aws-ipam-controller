module github.com/gardener/aws-ipam-controller

go 1.24.0

require (
	github.com/aws/aws-sdk-go-v2 v1.36.6
	github.com/aws/aws-sdk-go-v2/config v1.29.18
	github.com/aws/aws-sdk-go-v2/credentials v1.17.71
	github.com/aws/aws-sdk-go-v2/feature/ec2/imds v1.16.33
	github.com/aws/aws-sdk-go-v2/service/ec2 v1.234.0
	github.com/aws/aws-sdk-go-v2/service/sts v1.34.1
	github.com/go-logr/logr v1.4.3
	github.com/golang/mock v1.6.0
	github.com/spf13/pflag v1.0.10
	go.uber.org/zap v1.27.0
<<<<<<< HEAD
	golang.org/x/tools v0.34.0
	k8s.io/api v0.34.1
	k8s.io/apimachinery v0.34.1
	k8s.io/client-go v0.34.1
	k8s.io/component-base v0.34.1
=======
	golang.org/x/tools v0.37.0
	k8s.io/api v0.33.1
	k8s.io/apimachinery v0.33.1
	k8s.io/client-go v0.33.1
	k8s.io/component-base v0.33.1
>>>>>>> dd4131d2
	k8s.io/klog/v2 v2.130.1
	k8s.io/utils v0.0.0-20250604170112-4c0f3b243397
	sigs.k8s.io/controller-runtime v0.21.0
)

require (
	github.com/aws/aws-sdk-go-v2/internal/configsources v1.3.37 // indirect
	github.com/aws/aws-sdk-go-v2/internal/endpoints/v2 v2.6.37 // indirect
	github.com/aws/aws-sdk-go-v2/internal/ini v1.8.3 // indirect
	github.com/aws/aws-sdk-go-v2/service/internal/accept-encoding v1.12.4 // indirect
	github.com/aws/aws-sdk-go-v2/service/internal/presigned-url v1.12.18 // indirect
	github.com/aws/aws-sdk-go-v2/service/sso v1.25.6 // indirect
	github.com/aws/aws-sdk-go-v2/service/ssooidc v1.30.4 // indirect
	github.com/aws/smithy-go v1.22.4 // indirect
	github.com/beorn7/perks v1.0.1 // indirect
	github.com/blang/semver/v4 v4.0.0 // indirect
	github.com/cespare/xxhash/v2 v2.3.0 // indirect
	github.com/davecgh/go-spew v1.1.2-0.20180830191138-d8f796af33cc // indirect
	github.com/emicklei/go-restful/v3 v3.12.2 // indirect
	github.com/evanphx/json-patch/v5 v5.9.11 // indirect
	github.com/fsnotify/fsnotify v1.9.0 // indirect
	github.com/fxamacker/cbor/v2 v2.9.0 // indirect
	github.com/go-logr/zapr v1.3.0 // indirect
	github.com/go-openapi/jsonpointer v0.21.1 // indirect
	github.com/go-openapi/jsonreference v0.21.0 // indirect
	github.com/go-openapi/swag v0.23.1 // indirect
	github.com/gogo/protobuf v1.3.2 // indirect
	github.com/google/gnostic-models v0.7.0 // indirect
	github.com/google/go-cmp v0.7.0 // indirect
	github.com/google/uuid v1.6.0 // indirect
	github.com/josharian/intern v1.0.0 // indirect
	github.com/json-iterator/go v1.1.12 // indirect
	github.com/kylelemons/godebug v1.1.0 // indirect
	github.com/mailru/easyjson v0.9.0 // indirect
	github.com/modern-go/concurrent v0.0.0-20180306012644-bacd9c7ef1dd // indirect
	github.com/modern-go/reflect2 v1.0.3-0.20250322232337-35a7c28c31ee // indirect
	github.com/munnerz/goautoneg v0.0.0-20191010083416-a7dc8b61c822 // indirect
	github.com/pkg/errors v0.9.1 // indirect
	github.com/pmezard/go-difflib v1.0.0 // indirect
	github.com/prometheus/client_golang v1.22.0 // indirect
	github.com/prometheus/client_model v0.6.1 // indirect
	github.com/prometheus/common v0.63.0 // indirect
	github.com/prometheus/procfs v0.16.0 // indirect
	github.com/x448/float16 v0.8.4 // indirect
	go.opentelemetry.io/otel v1.35.0 // indirect
	go.opentelemetry.io/otel/trace v1.35.0 // indirect
	go.uber.org/multierr v1.11.0 // indirect
<<<<<<< HEAD
	go.yaml.in/yaml/v2 v2.4.2 // indirect
	go.yaml.in/yaml/v3 v3.0.4 // indirect
	golang.org/x/mod v0.25.0 // indirect
	golang.org/x/net v0.41.0 // indirect
=======
	golang.org/x/mod v0.28.0 // indirect
	golang.org/x/net v0.44.0 // indirect
>>>>>>> dd4131d2
	golang.org/x/oauth2 v0.29.0 // indirect
	golang.org/x/sync v0.17.0 // indirect
	golang.org/x/sys v0.36.0 // indirect
	golang.org/x/telemetry v0.0.0-20250908211612-aef8a434d053 // indirect
	golang.org/x/term v0.35.0 // indirect
	golang.org/x/text v0.29.0 // indirect
	golang.org/x/time v0.11.0 // indirect
	gomodules.xyz/jsonpatch/v2 v2.5.0 // indirect
	google.golang.org/protobuf v1.36.6 // indirect
	gopkg.in/evanphx/json-patch.v4 v4.12.0 // indirect
	gopkg.in/inf.v0 v0.9.1 // indirect
	gopkg.in/yaml.v3 v3.0.1 // indirect
	k8s.io/kube-openapi v0.0.0-20250710124328-f3f2b991d03b // indirect
	sigs.k8s.io/json v0.0.0-20241014173422-cfa47c3a1cc8 // indirect
	sigs.k8s.io/randfill v1.0.0 // indirect
	sigs.k8s.io/structured-merge-diff/v6 v6.3.0 // indirect
	sigs.k8s.io/yaml v1.6.0 // indirect
)<|MERGE_RESOLUTION|>--- conflicted
+++ resolved
@@ -13,19 +13,11 @@
 	github.com/golang/mock v1.6.0
 	github.com/spf13/pflag v1.0.10
 	go.uber.org/zap v1.27.0
-<<<<<<< HEAD
-	golang.org/x/tools v0.34.0
-	k8s.io/api v0.34.1
+	golang.org/x/tools v0.37.0
+  k8s.io/api v0.34.1
 	k8s.io/apimachinery v0.34.1
 	k8s.io/client-go v0.34.1
 	k8s.io/component-base v0.34.1
-=======
-	golang.org/x/tools v0.37.0
-	k8s.io/api v0.33.1
-	k8s.io/apimachinery v0.33.1
-	k8s.io/client-go v0.33.1
-	k8s.io/component-base v0.33.1
->>>>>>> dd4131d2
 	k8s.io/klog/v2 v2.130.1
 	k8s.io/utils v0.0.0-20250604170112-4c0f3b243397
 	sigs.k8s.io/controller-runtime v0.21.0
@@ -73,15 +65,10 @@
 	go.opentelemetry.io/otel v1.35.0 // indirect
 	go.opentelemetry.io/otel/trace v1.35.0 // indirect
 	go.uber.org/multierr v1.11.0 // indirect
-<<<<<<< HEAD
 	go.yaml.in/yaml/v2 v2.4.2 // indirect
 	go.yaml.in/yaml/v3 v3.0.4 // indirect
-	golang.org/x/mod v0.25.0 // indirect
-	golang.org/x/net v0.41.0 // indirect
-=======
 	golang.org/x/mod v0.28.0 // indirect
 	golang.org/x/net v0.44.0 // indirect
->>>>>>> dd4131d2
 	golang.org/x/oauth2 v0.29.0 // indirect
 	golang.org/x/sync v0.17.0 // indirect
 	golang.org/x/sys v0.36.0 // indirect
